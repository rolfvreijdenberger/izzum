--- conflicted
+++ resolved
@@ -4,10 +4,9 @@
 izzum php library
 
 
-<<<<<<< HEAD
 'Yo man, who gots the izzum for tonights festivities?'
 
-=======
+
 
 
 
@@ -17,5 +16,4 @@
 
 contributors:
 - Richard Ruiter
-- Romuald Villetet
->>>>>>> 5e9623c4
+- Romuald Villetet